// TODO: As much of this as possible should be moved to a safe Rust implementation.
#![no_std]

extern crate alloc;

use lib_kernel::api::commands::{inb, outb, insw, outsw};

pub mod consts;
pub mod types;
use consts::*;
use types::{IDEChannelRegistors, IdeDevice};

// Global IDE data structures
static mut IDE_BUF: [u8; 2048] = [0; 2048];           // Buffer for IDE data transfers
static mut IDE_IRQ_INVOKED: u8 = 0;                    // IRQ invocation flag
static mut ATAPI_PACKET: [u8; 12] = [0xA8, 0, 0, 0, 0, 0, 0, 0, 0, 0, 0, 0]; // ATAPI packet buffer

/// IDE channel configurations for primary and secondary channels
static mut CHANNELS: [IDEChannelRegistors; 2] = [
    IDEChannelRegistors {
        base: 0x1F0, // Primary channel base port
        ctrl: 0x3F6, // Primary channel control port
        bmide: 0,    // Bus master IDE (initialized later)
        n_ien: 0,    // No interrupt enable
    },
    IDEChannelRegistors {
        base: 0x170, // Secondary channel base port
        ctrl: 0x376, // Secondary channel control port
        bmide: 0,    // Bus master IDE (initialized later)
        n_ien: 0,    // No interrupt enable
    },
];

/// Array of detected IDE devices (4 possible: Primary Master/Slave, Secondary Master/Slave)
static mut IDE_DEVICES: [IdeDevice; 4] = [IdeDevice::new(); 4];

/// Simple busy-wait sleep function for timing delays
/// 
/// # Arguments
/// * `ms` - Number of milliseconds to sleep
fn sleep(ms: u32) {
    for _ in 0..(ms * 1000) {
        core::hint::spin_loop();
    }
}

/* ============================================================================
 * LOW-LEVEL PORT I/O FUNCTIONS
 * ============================================================================ */

/// Read a byte from an IDE register
/// 
/// # Arguments
/// * `channel` - IDE channel (0 = primary, 1 = secondary)
/// * `reg` - Register offset to read from
/// 
/// # Returns
/// The byte value read from the register
fn ide_read(channel: u8, reg: u8) -> u8 {
    unsafe {
        // For registers 0x08-0x0B, we need to set the control register first
        if reg > 0x07 && reg < 0x0C {
            ide_write(channel, ATA_REG_CONTROL, CHANNELS[channel as usize].n_ien | 0x02);
        }

        // Calculate the actual port address based on register type
        let port: u16 = if reg < 0x08 {
            // Base registers (0x00-0x07)
            CHANNELS[channel as usize].base + reg as u16
        } else {
            // Control registers (0x08-0x0F)
            CHANNELS[channel as usize].ctrl + (reg - 0x08) as u16
        };

        inb(port)
    }
}

/// Write a byte to an IDE register
/// 
/// # Arguments
/// * `channel` - IDE channel (0 = primary, 1 = secondary)
/// * `reg` - Register offset to write to
/// * `data` - Byte value to write
fn ide_write(channel: u8, reg: u8, data: u8) {
    unsafe {    
        // For registers 0x08-0x0B, we need to set the control register first
        if reg > 0x07 && reg < 0x0C {
            ide_write(channel, ATA_REG_CONTROL, CHANNELS[channel as usize].n_ien | 0x02);
        }

        // Calculate the actual port address based on register type
        let port: u16 = if reg < 0x08 {
            // Base registers (0x00-0x07)
            CHANNELS[channel as usize].base + reg as u16
        } else {
            // Control registers (0x08-0x0F)
            CHANNELS[channel as usize].ctrl + (reg - 0x08) as u16
        };
    
        outb(port, data);
    }
}

/// Read multiple words from an IDE register into a buffer
/// 
/// # Arguments
/// * `channel` - IDE channel (0 = primary, 1 = secondary)
/// * `reg` - Register offset to read from
/// * `buffer` - Pointer to buffer to store data
/// * `quads` - Number of 16-bit words to read
fn ide_read_buffer(channel: u8, reg: u8, buffer: *mut u32, quads: u32) {
    unsafe {
        // For registers 0x08-0x0B, we need to set the control register first
        if reg > 0x07 && reg < 0x0C {
            ide_write(channel, ATA_REG_CONTROL,     CHANNELS[channel as usize].n_ien | 0x02);
        }

        // Calculate the actual port address
        let port: u16 = if reg < 0x08 {
            CHANNELS[channel as usize].base + reg as u16
        } else {
            CHANNELS[channel as usize].ctrl + (reg - 0x08) as u16
        };

        // Read the specified number of words
        insw(port, buffer as *mut u16, quads);
    }
}

/* ============================================================================
 * SECTOR READ OPERATIONS
 * ============================================================================ */

/// Read sectors from an IDE drive using PIO mode
/// 
/// # Arguments
/// * `drive` - Drive index (0-3)
/// * `numsects` - Number of sectors to read
/// * `lba` - Logical Block Address to start reading from
/// * `buf` - Buffer to store the read data
/// 
/// # Returns
/// 0 on success, error code on failure
pub fn ide_read_sectors(
    drive: u8, 
    numsects: u8, 
    lba: u32, 
    buf: *mut core::ffi::c_void
) -> u32 {
    unsafe {
        // Validate drive index and ensure device is present
        if drive > 3 || IDE_DEVICES[drive as usize].reserved == 0 {
            return 1; // Invalid drive or no device present
        }

        // Get device information
        let channel: u8 = IDE_DEVICES[drive as usize].channel;
        let slavebit: u8 = IDE_DEVICES[drive as usize].drive;
        let bus: u16 = CHANNELS[channel as usize].base;

        // Prepare LBA addressing
        let mut lba_io: [u8; 6] = [0; 6];
        let head: u8;
        let mut err: u8;

        // Check if we need 48-bit LBA (for drives > 128GB)
        if lba >= 0x10000000 {
            // 48-bit LBA mode
            lba_io[0] = (lba & 0xFF) as u8;
            lba_io[1] = ((lba >> 8) & 0xFF) as u8;
            lba_io[2] = ((lba >> 16) & 0xFF) as u8;
            lba_io[3] = ((lba >> 24) & 0xFF) as u8;
            lba_io[4] = 0;
            lba_io[5] = 0;
            head = 0;
        } else {
            // 28-bit LBA mode
            lba_io[0] = (lba & 0xFF) as u8;
            lba_io[1] = ((lba >> 8) & 0xFF) as u8;
            lba_io[2] = ((lba >> 16) & 0xFF) as u8;
            lba_io[3] = ((lba >> 24) & 0x0F) as u8;
            lba_io[4] = 0;
            lba_io[5] = 0;
            head = ((lba >> 24) & 0x0F) as u8;
        }

        // Select drive and set LBA head bits
        ide_write(channel, ATA_REG_HDDEVSEL, 0xE0 | (slavebit << 4) | head);
        sleep(1); // Small delay for drive selection

        // Set up the read operation
        ide_write(channel, ATA_REG_SECCOUNT0, numsects);
        ide_write(channel, ATA_REG_LBA0, lba_io[0]);
        ide_write(channel, ATA_REG_LBA1, lba_io[1]);
        ide_write(channel, ATA_REG_LBA2, lba_io[2]);
        ide_write(channel, ATA_REG_COMMAND, ATA_CMD_READ_PIO);

        // Read each sector
        for i in 0..numsects {
            // Wait for the drive to be ready
            err = ide_polling(channel, true);
            if err != 0 {
                return err as u32; // Return error code
            }
            
            // Read 512 bytes (256 words) from the data port
            insw(
                bus,
                (buf as *mut u8).add(i as usize * 512) as *mut u16,
                256,
            );
        }

        0 // Success
    }
}

/* ============================================================================
 * SECTOR WRITE OPERATIONS
 * ============================================================================ */

/// Write sectors to an IDE drive using PIO mode
/// 
/// # Arguments
/// * `drive` - Drive index (0-3)
/// * `numsects` - Number of sectors to write
/// * `lba` - Logical Block Address to start writing to
/// * `buf` - Buffer containing data to write
/// 
/// # Returns
/// 0 on success, error code on failure
pub fn ide_write_sectors(
    drive: u8,
    numsects: u8,
    lba: u32,
    buf: *const core::ffi::c_void
) -> u32 {
    unsafe {
        // Validate drive index and ensure device is present
        if drive > 3 || IDE_DEVICES[drive as usize].reserved == 0 {
            return 1; // Invalid drive or no device present
        }

        // Get device information
        let channel: u8 = IDE_DEVICES[drive as usize].channel;
        let slavebit: u8 = IDE_DEVICES[drive as usize].drive;
        let bus: u16 = CHANNELS[channel as usize].base;
        let mut lba_io: [u8; 6] = [0; 6];
        let head: u8;
        let mut err: u8;

        // We only support 28-bit LBA for writes in this implementation
        if lba >= 0x10000000 {
            return 2; // LBA out of supported range for write operations
        } else {
            // 28-bit LBA mode
            lba_io[0] = (lba & 0xFF) as u8;
            lba_io[1] = ((lba >> 8) & 0xFF) as u8;
            lba_io[2] = ((lba >> 16) & 0xFF) as u8;
            lba_io[3] = ((lba >> 24) & 0x0F) as u8;
            lba_io[4] = 0;
            lba_io[5] = 0;
            head = ((lba >> 24) & 0x0F) as u8;
        }

        // Select drive and set LBA head bits
        ide_write(channel, ATA_REG_HDDEVSEL, 0xE0 | (slavebit << 4) | head);
        sleep(1); // Small delay for drive selection

        // Set up the write operation
        ide_write(channel, ATA_REG_SECCOUNT0, numsects);
        ide_write(channel, ATA_REG_LBA0, lba_io[0]);
        ide_write(channel, ATA_REG_LBA1, lba_io[1]);
        ide_write(channel, ATA_REG_LBA2, lba_io[2]);
        ide_write(channel, ATA_REG_COMMAND, ATA_CMD_WRITE_PIO);

        // Write each sector
        for i in 0..numsects {
            // Wait for the drive to be ready for data
            err = ide_polling(channel, false);
            if err != 0 {
                return err as u32; // Return error code
            }
            
            // Write 512 bytes (256 words) to the data port
            outsw(
                bus,
                (buf as *const u8).add(i as usize * 512) as *const u16,
                256,
            );
        }

        // Flush the write cache to ensure data is written to disk
        ide_write(channel, ATA_REG_COMMAND, ATA_CMD_CACHE_FLUSH);
        err = ide_polling(channel, false);
        if err != 0 {
            return err as u32; // Return error code from cache flush
        }

        0 // Success
    }
}

/* ============================================================================
 * DEVICE IDENTIFICATION
 * ============================================================================ */

/// Identify and initialize an IDE device
/// 
/// # Arguments
/// * `channel` - IDE channel (0 = primary, 1 = secondary)
/// * `drive` - Drive on the channel (0 = master, 1 = slave)
fn ide_identify(channel: u8, drive: u8) {
    unsafe {
        let mut status: u8;

        let bus = CHANNELS[channel as usize].base;

        // Select the drive
        ide_write(channel, ATA_REG_HDDEVSEL, 0xA0 | (drive << 4));
        sleep(1); // Wait for drive selection

        // Send the IDENTIFY command
        ide_write(channel, ATA_REG_COMMAND, ATA_CMD_IDENTIFY);
        sleep(1); // Wait for command to be processed

        // Check if drive exists
        status = ide_read(channel, ATA_REG_STATUS);
        if status == 0 {
            // No drive present
            IDE_DEVICES[(channel as usize) * 2 + drive as usize].reserved = 0;
            return;
        }

        // Wait for the drive to finish processing
        while {
            status = ide_read(channel, ATA_REG_STATUS);
            (status & ATA_SR_BSY) != 0
        } {}

        // Check for errors and determine device type
        let err = ide_read(channel, ATA_REG_ERROR);
        let type_ = if err != 0 {
            // Error indicates this is likely an ATAPI device
            ide_write(channel, ATA_REG_COMMAND, ATA_CMD_IDENTIFY_PACKET);
            sleep(1);
            IDE_ATAPI
        } else {
            // No error, this is a standard ATA device
            IDE_ATA
        };

        // Initialize device structure
        let device_index = (channel as usize) * 2 + drive as usize;
        IDE_DEVICES[device_index].reserved = 1;
        IDE_DEVICES[device_index].channel = channel;
        IDE_DEVICES[device_index].drive = drive;
        IDE_DEVICES[device_index].drive_type = type_ as u16;

        if type_ == IDE_ATA {
            // Read identification data for ATA device
            let buf_ptr = core::ptr::addr_of_mut!(IDE_BUF).cast::<u8>();
            insw(bus, buf_ptr as *mut u16, 256);

            // Extract device information from identification data
            let buf_ptr_u16 = buf_ptr as *const u16;
            let buf_ptr_u32 = buf_ptr as *const u32;
            
            IDE_DEVICES[device_index].signature = *buf_ptr_u16.add(0);
            IDE_DEVICES[device_index].capabilities = *buf_ptr_u16.add(49);
            IDE_DEVICES[device_index].command_sets = *buf_ptr_u32.add(83);
            IDE_DEVICES[device_index].size = *buf_ptr_u32.add(60);
            
            // Copy model string (40 characters)
            for i in 0..40 {
                IDE_DEVICES[device_index].model[i] = *buf_ptr.add(ATA_IDENT_MODEL as usize * 2 + i);
            }
            IDE_DEVICES[device_index].model[40] = 0; // Null terminator
            
        } else if type_ == IDE_ATAPI {
            // Read identification data for ATAPI device
            let buf_ptr = core::ptr::addr_of_mut!(IDE_BUF).cast::<u8>();
            insw(bus, buf_ptr as *mut u16, 256);
            
            // ATAPI devices have different size calculation
            let buf_ptr_u16 = buf_ptr as *const u16;
            IDE_DEVICES[device_index].size = (*buf_ptr_u16.add(60) as u32) << 16 | (*buf_ptr_u16.add(61) as u32);
            
            // Copy model string (40 characters)
            for i in 0..40 {
                IDE_DEVICES[device_index].model[i] = *buf_ptr.add(ATA_IDENT_MODEL as usize * 2 + i);
            }
            IDE_DEVICES[device_index].model[40] = 0; // Null terminator
        }
    }
}

/* ============================================================================
 * DEVICE POLLING AND STATUS CHECKING
 * ============================================================================ */

/// Poll IDE device status and wait for readiness
/// 
/// # Arguments
/// * `channel` - IDE channel to poll
/// * `advanced_check` - Whether to perform additional error checking
/// 
/// # Returns
/// 0 on success, error code on failure
fn ide_polling(channel: u8, advanced_check: bool) -> u8 {
    // Delay 400ns by reading Alternate Status Register 4 times
    // This is required by the ATA specification
    for _ in 0..4 {
        ide_read(channel, ATA_REG_ALTSTATUS);
    }

    // Wait for the BSY (Busy) bit to clear
    while (ide_read(channel, ATA_REG_STATUS) & ATA_SR_BSY) != 0 {}

    if advanced_check {
        let state = ide_read(channel, ATA_REG_STATUS);

        // Check for error conditions
        if (state & ATA_SR_ERR) != 0 {
            return 2; // Error bit set
        }

        if (state & ATA_SR_DF) != 0 {
            return 1; // Drive fault
        }

        if (state & ATA_SR_DRQ) == 0 {
            return 3; // Data request not ready
        }
    }

    0 // Success - device is ready
}

/* ============================================================================
 * INITIALIZATION AND DEVICE DETECTION
 * ============================================================================ */

/// Initialize the IDE subsystem and detect all connected devices
/// 
/// This function:
/// 1. Disables IRQs for both IDE channels
/// 2. Clears the device table
/// 3. Attempts to identify devices on all 4 possible positions
/// 4. Prints information about detected devices
pub fn ide_initialize() {
    unsafe {
        // Disable IRQs for both IDE channels
        // We use polling mode instead of interrupt-driven I/O
        // Note: We use indexed loops instead of iterators to avoid creating references to mutable statics
        #[allow(clippy::needless_range_loop)]
        for i in 0..2 {
            CHANNELS[i].n_ien = 0x02;
        }

        // Clear all device entries to mark them as empty
        // Note: We use indexed loops instead of iterators to avoid creating references to mutable statics
        #[allow(clippy::needless_range_loop)]
        for i in 0..4 {
            IDE_DEVICES[i].reserved = 0;
        }

        // Attempt to detect devices on all channels and drives
        // 4 possible devices: Primary Master/Slave, Secondary Master/Slave
        for i in 0..4 {
            let channel = (i / 2) as u8;  // 0,1,2,3 -> 0,0,1,1
            let drive = (i % 2) as u8;    // 0,1,2,3 -> 0,1,0,1
            ide_identify(channel, drive);
        }

        let mut size_bytes: u64 = 0;

        // Print information about all detected devices
        // Note: We use indexed loops instead of iterators to avoid creating references to mutable statics
        #[allow(clippy::needless_range_loop)]
        for i in 0..4 {
            if IDE_DEVICES[i].reserved != 0 {
                // Convert model bytes to string, handling potential UTF-8 issues
                let _model_str = core::str::from_utf8(&IDE_DEVICES[i].model)
                    .unwrap_or("[Invalid UTF-8]")
                    .trim_end_matches(char::from(0));

                // Convert size from sectors to GB
                let _size_gb = IDE_DEVICES[i].size as f32 / 2_097_152.0;
            
                // Convert size from sectors to bytes
                size_bytes = IDE_DEVICES[i].size as u64 * 512;
            }
        }
<<<<<<< HEAD
    }
}

/// Read the name you dont need docs smh
pub fn return_drive_size_bytes(drive: u8) -> u64 {
    unsafe {
        let size = IDE_DEVICES[drive as usize].size as u64 * 512;

        size
=======
>>>>>>> 0969b7bd
    }
}

pub fn return_ide_size_bytes(drive: u8) -> u64 {
    let size = unsafe { IDE_DEVICES[drive as usize].size as u64 * 512};

    size
}<|MERGE_RESOLUTION|>--- conflicted
+++ resolved
@@ -493,7 +493,6 @@
                 size_bytes = IDE_DEVICES[i].size as u64 * 512;
             }
         }
-<<<<<<< HEAD
     }
 }
 
@@ -503,13 +502,5 @@
         let size = IDE_DEVICES[drive as usize].size as u64 * 512;
 
         size
-=======
->>>>>>> 0969b7bd
-    }
-}
-
-pub fn return_ide_size_bytes(drive: u8) -> u64 {
-    let size = unsafe { IDE_DEVICES[drive as usize].size as u64 * 512};
-
-    size
+    }
 }