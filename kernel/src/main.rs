//! Kernel entrypoint and minimal runtime utilities
//!
//! This file contains the absolute minimum the kernel needs at boot time:
//! - `kmain`: the entrypoint called from the assembly bootstrap. It performs
//!   a small sanity check and delegates the full initialization to
//!   `crate::init::init_kernel()` so the majority of boot logic is kept in
//!   `kernel/src/init/*` modules.
//! - `panic_handler`: the kernel panic handler that renders a BSOD via the
//!   framebuffer renderer when available, or falls back to VGA text.
//! - `test_runner`: the custom test harness entry used when compiling tests.
//!
//! All functions in this file are intentionally small and well-documented so
//! the platform-specific startup path remains easy to audit.

#![no_std]
#![no_main]
#![feature(abi_x86_interrupt)]
#![feature(alloc_error_handler)]
#![test_runner(crate::test_runner)]
#![feature(custom_test_frameworks)]
#![reexport_test_harness_main = "test_main"]
#![allow(warnings)]

use core::panic::PanicInfo;
use lib_kernel::{consts::BASE_REVISION, kprintln, scrolling_text};

extern crate alloc;

use lib_kernel::consts::*;
use x86_64;

pub mod boot_userspace;
pub mod userspace_isolation;
pub mod userspace_test;

use ide::ide_initialize;

mod init;
mod utils;

use ahci;
<<<<<<< HEAD
use pci::{init_pci, get_usb_controllers, UsbControllerType};
use galleon2::init_fs;
use usb::{UsbHostDriver, init_usb_subsystem};
use luminal;
use lib_kernel::memory::mmio::XhciMmioMapper;
=======
use galleon2::fs::init_fs;
use luminal;
use pci::init_pci;
use usb;
>>>>>>> 0969b7bd

// NOTE: speaker and other modules are available as `crate::speaker` if
/// needed; avoid glob imports here to keep the top-level clean.

/// Kernel entrypoint called after assembly bootstrap completes.
///
/// Responsibilities and behavior:
/// - Performs a single sanity check that the Limine protocol revision is
///   supported by this kernel binary. This ensures the Limine request
///   objects are compatible with the code below.
/// - Delegates the rest of the boot sequence to `init::init_kernel()` to
///   keep this function small and auditable.
/// - On failure of the initialization function this routine prints an error
///   and halts the machine (consistent with the prior behavior).
#[unsafe(no_mangle)]
unsafe extern "C" fn kmain() -> ! {
    // Verify Limine revision; a panic here indicates the bootstrap/limine
    // environment is incompatible with this kernel image.
    assert!(BASE_REVISION.is_supported());

    // Perform the heavy lifting in the `init` module so this entrypoint
    // remains compact and easy to audit. We keep behavior identical to the
    // previous implementation: if initialization fails, halt the system.
    match init::init_kernel() {
        Ok(()) => { /* Initialization completed successfully. */ }
        Err(e) => {
            kprintln!("ERROR: Kernel initialization failed: {}", e);
            crate::utils::system::halt_system();
        }
    }

    kprintln!("PciAccess {:?}", init_pci());

    // +--------------------------------+
    // |                                |
    // | Temporary IDE testing code     |
    // |                                |
    // +--------------------------------+
    ide_initialize();
<<<<<<< HEAD
    init_fs(0);
=======
    // kprintln!("{:?}", init_fs(0));
>>>>>>> 0969b7bd

    // Initialize USB subsystem
    init_usb_controllers();

    #[cfg(test)]
    test_main();

    kprintln!("System idle. Halting CPU...");

    // Enter an infinite HALT loop.
    loop {
        core::arch::asm!("hlt");
    }
}

/// Get access to kernel memory management for MMIO mapping
fn get_kernel_memory_manager() -> Result<XhciMmioMapper, &'static str> {
    // Create the MMIO mapper using the kernel's memory management system
    XhciMmioMapper::new()
}

/// Initialize a specific xHCI controller
fn init_xhci_controller(controller: &pci::UsbController) -> Result<(), &'static str> {
    kprintln!("      → Initializing xHCI controller");
    kprintln!("      → PCI Location: {:02x}:{:02x}.{}",
             controller.bus, controller.device, controller.function);
    kprintln!("      → Device: {} {}",
             controller.vendor_name, controller.device_name);

    // Check if we have a valid BAR0 address
    let (mmio_base, mmio_size) = match (controller.bar0_addr, controller.bar0_size) {
        (Some(addr), Some(size)) => {
            kprintln!("      → BAR0: {:#x} (size: {:#x})", addr, size);
            (addr, size)
        },
        _ => {
            kprintln!("      → No valid BAR0 found, cannot initialize");
            return Err("No valid MMIO BAR found");
        }
    };

    // Validate the MMIO address
    if mmio_base == 0 {
        return Err("Invalid MMIO base address");
    }

    if mmio_size < 0x1000 {
        return Err("MMIO region too small for xHCI controller");
    }

    kprintln!("      → Requesting kernel memory manager for MMIO mapping");

    // Get the kernel memory manager
    let memory_manager = match get_kernel_memory_manager() {
        Ok(manager) => manager,
        Err(e) => {
            kprintln!("      → Memory management not ready: {}", e);
            kprintln!("      → This is expected in early development");
            kprintln!("      → Controller detected and ready for future initialization");
            return Ok(());
        }
    };

    kprintln!("      → Creating USB host driver with real MMIO mapping");

    // Create the USB host driver with proper memory mapping
    match UsbHostDriver::new(mmio_base as usize, memory_manager) {
        Ok(_driver) => {
            kprintln!("      ✓ xHCI controller initialized successfully");
            kprintln!("      → MMIO region mapped and accessible");
            kprintln!("      → Controller ready for device enumeration");
            Ok(())
        },
        Err(e) => {
            kprintln!("      ✗ Failed to initialize USB host driver: {:?}", e);
            Err("USB driver initialization failed")
        }
    }
}

/// Initialize USB controllers found via PCI enumeration
fn init_usb_controllers() {
    kprintln!("Scanning for USB controllers...");

<<<<<<< HEAD
    let usb_controllers = get_usb_controllers();

    if usb_controllers.is_empty() {
        kprintln!("No USB controllers found!");
        kprintln!("Make sure VirtualBox USB controller is enabled:");
        kprintln!("  Settings -> USB -> Enable USB Controller");
        kprintln!("  Choose: USB 1.1 (OHCI), USB 2.0 (EHCI), or USB 3.0 (xHCI)");
    } else {
        kprintln!("Found {} USB controller(s):", usb_controllers.len());

        for controller in &usb_controllers {
            let type_str = match &controller.controller_type {
                UsbControllerType::UHCI => "USB 1.1 (UHCI)",
                UsbControllerType::OHCI => "USB 1.1 (OHCI)",
                UsbControllerType::EHCI => "USB 2.0 (EHCI)",
                UsbControllerType::XHCI => "USB 3.0 (xHCI)",
                UsbControllerType::Unknown(prog_if) => {
                    kprintln!("  Unknown USB controller type (prog_if: {:#04x})", prog_if);
                    continue;
=======
    let mut pci = unsafe { PciAccess::new_pci() };
    let busses = pci.known_buses();
    let mut usb_controllers_found = 0;

    for bus in busses {
        let mut specific_bus = pci.bus(bus);
        for device_num in 0..32 {
            if let Some(mut device) = specific_bus.device(device_num) {
                let functions = device.possible_functions();

                for function in functions {
                    if let Some(mut pci_fn) = device.function(function) {
                        let class_code = pci_fn.class_code();
                        let subclass = pci_fn.sub_class();
                        let prog_if = pci_fn.prog_if();

                        // USB controllers have class code 0x0C (Serial Bus Controller)
                        // and subclass 0x03 (USB controller)
                        if class_code == 0x0C && subclass == 0x03 {
                            let vendor_id = pci_fn.vendor_id();
                            let device_id = pci_fn.device_id();

                            kprintln!("Found USB controller: Bus {}, Function {}", bus, function);
                            kprintln!("  Vendor: {:#06x}, Device: {:#06x}", vendor_id, device_id);
                            kprintln!(
                                "  Class: {:#04x}, Subclass: {:#04x}, Prog IF: {:#04x}",
                                class_code,
                                subclass,
                                prog_if
                            );

                            // Check if this is an xHCI controller (prog_if 0x30)
                            if prog_if == 0x30 {
                                kprintln!("  Type: xHCI (USB 3.0) controller");

                                // Get BAR0 for MMIO base address
                                // Note: BAR access method depends on ez_pci crate API
                                // For now, we'll use a placeholder address
                                //let _mmio_base = 0xFE000000; // Placeholder MMIO base
                                // For now, we'll just log the USB controller discovery
                                // Full USB initialization requires async runtime setup
                                kprintln!("  USB controller found - initialization deferred");
                                kprintln!("  Note: USB initialization will be added in future kernel updates");
                                usb_controllers_found += 1;
                            } else if prog_if == 0x20 {
                                kprintln!("  Type: EHCI (USB 2.0) controller - not supported yet");
                            } else if prog_if == 0x10 {
                                kprintln!("  Type: OHCI (USB 1.1) controller - not supported yet");
                            } else if prog_if == 0x00 {
                                kprintln!("  Type: UHCI (USB 1.1) controller - not supported yet");
                            } else {
                                kprintln!(
                                    "  Type: Unknown USB controller (prog_if: {:#04x})",
                                    prog_if
                                );
                            }
                        }
                    }
>>>>>>> 0969b7bd
                }
            };

            kprintln!("  {:02x}:{:02x}.{} {} - {} {} [{:#06x}:{:#06x}]",
                     controller.bus, controller.device, controller.function,
                     type_str, controller.vendor_name, controller.device_name,
                     controller.vendor_id, controller.device_id);

            // Initialize supported controllers
            match &controller.controller_type {
                UsbControllerType::XHCI => {
                    kprintln!("    → Initializing xHCI controller (USB 3.0)");
                    match init_xhci_controller(controller) {
                        Ok(()) => kprintln!("    ✓ xHCI controller initialized successfully"),
                        Err(e) => kprintln!("    ✗ xHCI initialization failed: {:?}", e),
                    }
                },
                UsbControllerType::EHCI => {
                    kprintln!("    → EHCI support planned for future release");
                },
                UsbControllerType::OHCI => {
                    kprintln!("    → OHCI support planned for future release");
                },
                UsbControllerType::UHCI => {
                    kprintln!("    → UHCI support planned for future release");
                },
                UsbControllerType::Unknown(_) => {}
            }
        }
    }
}

/// Kernel panic handler
///
/// Disables interrupts immediately and attempts to render a BSOD using the
/// framebuffer renderer if available. If no framebuffer renderer exists the
/// handler falls back to a VGA-style blue screen. The handler never returns
/// — it halts the machine after rendering diagnostics.
#[panic_handler]
fn panic_handler(info: &PanicInfo) -> ! {
    // Disable interrupts to avoid re-entrancy while rendering the panic
    // screen.
    x86_64::instructions::interrupts::disable();

    // Try to render a framebuffer BSOD, otherwise use VGA fallback. The
    // global renderer is an Option in `scrolling_text` so we check it
    // unsafely here (same behavior as before).
    unsafe {
        if let Some(ref mut renderer) = scrolling_text::GLOBAL_RENDERER {
            crate::utils::bsod::render_framebuffer_bsod(renderer, info);
        } else {
            crate::utils::bsod::render_vga_bsod(info);
        }
    }

    crate::utils::system::halt_system();
}

/// Custom test runner required by `#![test_runner]`.
///
/// Executes each test function provided by the test harness. Kept intentionally
/// tiny: real test reporting is handled by the test framework and logging
/// done elsewhere.
pub fn test_runner(tests: &[&dyn Fn()]) {
    for test in tests {
        test();
    }
}
<|MERGE_RESOLUTION|>--- conflicted
+++ resolved
@@ -1,329 +1,293 @@
-//! Kernel entrypoint and minimal runtime utilities
-//!
-//! This file contains the absolute minimum the kernel needs at boot time:
-//! - `kmain`: the entrypoint called from the assembly bootstrap. It performs
-//!   a small sanity check and delegates the full initialization to
-//!   `crate::init::init_kernel()` so the majority of boot logic is kept in
-//!   `kernel/src/init/*` modules.
-//! - `panic_handler`: the kernel panic handler that renders a BSOD via the
-//!   framebuffer renderer when available, or falls back to VGA text.
-//! - `test_runner`: the custom test harness entry used when compiling tests.
-//!
-//! All functions in this file are intentionally small and well-documented so
-//! the platform-specific startup path remains easy to audit.
-
-#![no_std]
-#![no_main]
-#![feature(abi_x86_interrupt)]
-#![feature(alloc_error_handler)]
-#![test_runner(crate::test_runner)]
-#![feature(custom_test_frameworks)]
-#![reexport_test_harness_main = "test_main"]
-#![allow(warnings)]
-
-use core::panic::PanicInfo;
-use lib_kernel::{consts::BASE_REVISION, kprintln, scrolling_text};
-
-extern crate alloc;
-
-use lib_kernel::consts::*;
-use x86_64;
-
-pub mod boot_userspace;
-pub mod userspace_isolation;
-pub mod userspace_test;
-
-use ide::ide_initialize;
-
-mod init;
-mod utils;
-
-use ahci;
-<<<<<<< HEAD
-use pci::{init_pci, get_usb_controllers, UsbControllerType};
-use galleon2::init_fs;
-use usb::{UsbHostDriver, init_usb_subsystem};
-use luminal;
-use lib_kernel::memory::mmio::XhciMmioMapper;
-=======
-use galleon2::fs::init_fs;
-use luminal;
-use pci::init_pci;
-use usb;
->>>>>>> 0969b7bd
-
-// NOTE: speaker and other modules are available as `crate::speaker` if
-/// needed; avoid glob imports here to keep the top-level clean.
-
-/// Kernel entrypoint called after assembly bootstrap completes.
-///
-/// Responsibilities and behavior:
-/// - Performs a single sanity check that the Limine protocol revision is
-///   supported by this kernel binary. This ensures the Limine request
-///   objects are compatible with the code below.
-/// - Delegates the rest of the boot sequence to `init::init_kernel()` to
-///   keep this function small and auditable.
-/// - On failure of the initialization function this routine prints an error
-///   and halts the machine (consistent with the prior behavior).
-#[unsafe(no_mangle)]
-unsafe extern "C" fn kmain() -> ! {
-    // Verify Limine revision; a panic here indicates the bootstrap/limine
-    // environment is incompatible with this kernel image.
-    assert!(BASE_REVISION.is_supported());
-
-    // Perform the heavy lifting in the `init` module so this entrypoint
-    // remains compact and easy to audit. We keep behavior identical to the
-    // previous implementation: if initialization fails, halt the system.
-    match init::init_kernel() {
-        Ok(()) => { /* Initialization completed successfully. */ }
-        Err(e) => {
-            kprintln!("ERROR: Kernel initialization failed: {}", e);
-            crate::utils::system::halt_system();
-        }
-    }
-
-    kprintln!("PciAccess {:?}", init_pci());
-
-    // +--------------------------------+
-    // |                                |
-    // | Temporary IDE testing code     |
-    // |                                |
-    // +--------------------------------+
-    ide_initialize();
-<<<<<<< HEAD
-    init_fs(0);
-=======
-    // kprintln!("{:?}", init_fs(0));
->>>>>>> 0969b7bd
-
-    // Initialize USB subsystem
-    init_usb_controllers();
-
-    #[cfg(test)]
-    test_main();
-
-    kprintln!("System idle. Halting CPU...");
-
-    // Enter an infinite HALT loop.
-    loop {
-        core::arch::asm!("hlt");
-    }
-}
-
-/// Get access to kernel memory management for MMIO mapping
-fn get_kernel_memory_manager() -> Result<XhciMmioMapper, &'static str> {
-    // Create the MMIO mapper using the kernel's memory management system
-    XhciMmioMapper::new()
-}
-
-/// Initialize a specific xHCI controller
-fn init_xhci_controller(controller: &pci::UsbController) -> Result<(), &'static str> {
-    kprintln!("      → Initializing xHCI controller");
-    kprintln!("      → PCI Location: {:02x}:{:02x}.{}",
-             controller.bus, controller.device, controller.function);
-    kprintln!("      → Device: {} {}",
-             controller.vendor_name, controller.device_name);
-
-    // Check if we have a valid BAR0 address
-    let (mmio_base, mmio_size) = match (controller.bar0_addr, controller.bar0_size) {
-        (Some(addr), Some(size)) => {
-            kprintln!("      → BAR0: {:#x} (size: {:#x})", addr, size);
-            (addr, size)
-        },
-        _ => {
-            kprintln!("      → No valid BAR0 found, cannot initialize");
-            return Err("No valid MMIO BAR found");
-        }
-    };
-
-    // Validate the MMIO address
-    if mmio_base == 0 {
-        return Err("Invalid MMIO base address");
-    }
-
-    if mmio_size < 0x1000 {
-        return Err("MMIO region too small for xHCI controller");
-    }
-
-    kprintln!("      → Requesting kernel memory manager for MMIO mapping");
-
-    // Get the kernel memory manager
-    let memory_manager = match get_kernel_memory_manager() {
-        Ok(manager) => manager,
-        Err(e) => {
-            kprintln!("      → Memory management not ready: {}", e);
-            kprintln!("      → This is expected in early development");
-            kprintln!("      → Controller detected and ready for future initialization");
-            return Ok(());
-        }
-    };
-
-    kprintln!("      → Creating USB host driver with real MMIO mapping");
-
-    // Create the USB host driver with proper memory mapping
-    match UsbHostDriver::new(mmio_base as usize, memory_manager) {
-        Ok(_driver) => {
-            kprintln!("      ✓ xHCI controller initialized successfully");
-            kprintln!("      → MMIO region mapped and accessible");
-            kprintln!("      → Controller ready for device enumeration");
-            Ok(())
-        },
-        Err(e) => {
-            kprintln!("      ✗ Failed to initialize USB host driver: {:?}", e);
-            Err("USB driver initialization failed")
-        }
-    }
-}
-
-/// Initialize USB controllers found via PCI enumeration
-fn init_usb_controllers() {
-    kprintln!("Scanning for USB controllers...");
-
-<<<<<<< HEAD
-    let usb_controllers = get_usb_controllers();
-
-    if usb_controllers.is_empty() {
-        kprintln!("No USB controllers found!");
-        kprintln!("Make sure VirtualBox USB controller is enabled:");
-        kprintln!("  Settings -> USB -> Enable USB Controller");
-        kprintln!("  Choose: USB 1.1 (OHCI), USB 2.0 (EHCI), or USB 3.0 (xHCI)");
-    } else {
-        kprintln!("Found {} USB controller(s):", usb_controllers.len());
-
-        for controller in &usb_controllers {
-            let type_str = match &controller.controller_type {
-                UsbControllerType::UHCI => "USB 1.1 (UHCI)",
-                UsbControllerType::OHCI => "USB 1.1 (OHCI)",
-                UsbControllerType::EHCI => "USB 2.0 (EHCI)",
-                UsbControllerType::XHCI => "USB 3.0 (xHCI)",
-                UsbControllerType::Unknown(prog_if) => {
-                    kprintln!("  Unknown USB controller type (prog_if: {:#04x})", prog_if);
-                    continue;
-=======
-    let mut pci = unsafe { PciAccess::new_pci() };
-    let busses = pci.known_buses();
-    let mut usb_controllers_found = 0;
-
-    for bus in busses {
-        let mut specific_bus = pci.bus(bus);
-        for device_num in 0..32 {
-            if let Some(mut device) = specific_bus.device(device_num) {
-                let functions = device.possible_functions();
-
-                for function in functions {
-                    if let Some(mut pci_fn) = device.function(function) {
-                        let class_code = pci_fn.class_code();
-                        let subclass = pci_fn.sub_class();
-                        let prog_if = pci_fn.prog_if();
-
-                        // USB controllers have class code 0x0C (Serial Bus Controller)
-                        // and subclass 0x03 (USB controller)
-                        if class_code == 0x0C && subclass == 0x03 {
-                            let vendor_id = pci_fn.vendor_id();
-                            let device_id = pci_fn.device_id();
-
-                            kprintln!("Found USB controller: Bus {}, Function {}", bus, function);
-                            kprintln!("  Vendor: {:#06x}, Device: {:#06x}", vendor_id, device_id);
-                            kprintln!(
-                                "  Class: {:#04x}, Subclass: {:#04x}, Prog IF: {:#04x}",
-                                class_code,
-                                subclass,
-                                prog_if
-                            );
-
-                            // Check if this is an xHCI controller (prog_if 0x30)
-                            if prog_if == 0x30 {
-                                kprintln!("  Type: xHCI (USB 3.0) controller");
-
-                                // Get BAR0 for MMIO base address
-                                // Note: BAR access method depends on ez_pci crate API
-                                // For now, we'll use a placeholder address
-                                //let _mmio_base = 0xFE000000; // Placeholder MMIO base
-                                // For now, we'll just log the USB controller discovery
-                                // Full USB initialization requires async runtime setup
-                                kprintln!("  USB controller found - initialization deferred");
-                                kprintln!("  Note: USB initialization will be added in future kernel updates");
-                                usb_controllers_found += 1;
-                            } else if prog_if == 0x20 {
-                                kprintln!("  Type: EHCI (USB 2.0) controller - not supported yet");
-                            } else if prog_if == 0x10 {
-                                kprintln!("  Type: OHCI (USB 1.1) controller - not supported yet");
-                            } else if prog_if == 0x00 {
-                                kprintln!("  Type: UHCI (USB 1.1) controller - not supported yet");
-                            } else {
-                                kprintln!(
-                                    "  Type: Unknown USB controller (prog_if: {:#04x})",
-                                    prog_if
-                                );
-                            }
-                        }
-                    }
->>>>>>> 0969b7bd
-                }
-            };
-
-            kprintln!("  {:02x}:{:02x}.{} {} - {} {} [{:#06x}:{:#06x}]",
-                     controller.bus, controller.device, controller.function,
-                     type_str, controller.vendor_name, controller.device_name,
-                     controller.vendor_id, controller.device_id);
-
-            // Initialize supported controllers
-            match &controller.controller_type {
-                UsbControllerType::XHCI => {
-                    kprintln!("    → Initializing xHCI controller (USB 3.0)");
-                    match init_xhci_controller(controller) {
-                        Ok(()) => kprintln!("    ✓ xHCI controller initialized successfully"),
-                        Err(e) => kprintln!("    ✗ xHCI initialization failed: {:?}", e),
-                    }
-                },
-                UsbControllerType::EHCI => {
-                    kprintln!("    → EHCI support planned for future release");
-                },
-                UsbControllerType::OHCI => {
-                    kprintln!("    → OHCI support planned for future release");
-                },
-                UsbControllerType::UHCI => {
-                    kprintln!("    → UHCI support planned for future release");
-                },
-                UsbControllerType::Unknown(_) => {}
-            }
-        }
-    }
-}
-
-/// Kernel panic handler
-///
-/// Disables interrupts immediately and attempts to render a BSOD using the
-/// framebuffer renderer if available. If no framebuffer renderer exists the
-/// handler falls back to a VGA-style blue screen. The handler never returns
-/// — it halts the machine after rendering diagnostics.
-#[panic_handler]
-fn panic_handler(info: &PanicInfo) -> ! {
-    // Disable interrupts to avoid re-entrancy while rendering the panic
-    // screen.
-    x86_64::instructions::interrupts::disable();
-
-    // Try to render a framebuffer BSOD, otherwise use VGA fallback. The
-    // global renderer is an Option in `scrolling_text` so we check it
-    // unsafely here (same behavior as before).
-    unsafe {
-        if let Some(ref mut renderer) = scrolling_text::GLOBAL_RENDERER {
-            crate::utils::bsod::render_framebuffer_bsod(renderer, info);
-        } else {
-            crate::utils::bsod::render_vga_bsod(info);
-        }
-    }
-
-    crate::utils::system::halt_system();
-}
-
-/// Custom test runner required by `#![test_runner]`.
-///
-/// Executes each test function provided by the test harness. Kept intentionally
-/// tiny: real test reporting is handled by the test framework and logging
-/// done elsewhere.
-pub fn test_runner(tests: &[&dyn Fn()]) {
-    for test in tests {
-        test();
-    }
-}
+//! Kernel entrypoint and minimal runtime utilities
+//!
+//! This file contains the absolute minimum the kernel needs at boot time:
+//! - `kmain`: the entrypoint called from the assembly bootstrap. It performs
+//!   a small sanity check and delegates the full initialization to
+//!   `crate::init::init_kernel()` so the majority of boot logic is kept in
+//!   `kernel/src/init/*` modules.
+//! - `panic_handler`: the kernel panic handler that renders a BSOD via the
+//!   framebuffer renderer when available, or falls back to VGA text.
+//! - `test_runner`: the custom test harness entry used when compiling tests.
+//!
+//! All functions in this file are intentionally small and well-documented so
+//! the platform-specific startup path remains easy to audit.
+
+#![no_std]
+#![no_main]
+#![feature(abi_x86_interrupt)]
+#![feature(alloc_error_handler)]
+#![test_runner(crate::test_runner)]
+#![feature(custom_test_frameworks)]
+#![reexport_test_harness_main = "test_main"]
+#![allow(warnings)]
+
+use core::panic::PanicInfo;
+use lib_kernel::{consts::BASE_REVISION, kprintln, scrolling_text};
+
+extern crate alloc;
+
+use lib_kernel::consts::*;
+use x86_64;
+
+pub mod boot_userspace;
+pub mod userspace_isolation;
+pub mod userspace_test;
+
+use ide::ide_initialize;
+
+mod init;
+mod utils;
+
+use ahci;
+use galleon2::init_fs;
+use luminal;
+use pci::init_pci;
+use usb;
+// NOTE: speaker and other modules are available as `crate::speaker` if
+/// needed; avoid glob imports here to keep the top-level clean.
+
+/// Kernel entrypoint called after assembly bootstrap completes.
+///
+/// Responsibilities and behavior:
+/// - Performs a single sanity check that the Limine protocol revision is
+///   supported by this kernel binary. This ensures the Limine request
+///   objects are compatible with the code below.
+/// - Delegates the rest of the boot sequence to `init::init_kernel()` to
+///   keep this function small and auditable.
+/// - On failure of the initialization function this routine prints an error
+///   and halts the machine (consistent with the prior behavior).
+#[unsafe(no_mangle)]
+unsafe extern "C" fn kmain() -> ! {
+    // Verify Limine revision; a panic here indicates the bootstrap/limine
+    // environment is incompatible with this kernel image.
+    assert!(BASE_REVISION.is_supported());
+
+    // Perform the heavy lifting in the `init` module so this entrypoint
+    // remains compact and easy to audit. We keep behavior identical to the
+    // previous implementation: if initialization fails, halt the system.
+    match init::init_kernel() {
+        Ok(()) => { /* Initialization completed successfully. */ }
+        Err(e) => {
+            kprintln!("ERROR: Kernel initialization failed: {}", e);
+            crate::utils::system::halt_system();
+        }
+    }
+
+    kprintln!("PciAccess {:?}", init_pci());
+
+    // +--------------------------------+
+    // |                                |
+    // | Temporary IDE testing code     |
+    // |                                |
+    // +--------------------------------+
+    ide_initialize();
+    kprintln!("{:?}", init_fs(0));
+
+    // Initialize USB subsystem
+    init_usb_controllers();
+
+    #[cfg(test)]
+    test_main();
+
+    kprintln!("System idle. Halting CPU...");
+
+    // Enter an infinite HALT loop.
+    loop {
+        core::arch::asm!("hlt");
+    }
+}
+
+/// Get access to kernel memory management for MMIO mapping
+fn get_kernel_memory_manager() -> Result<XhciMmioMapper, &'static str> {
+    // Create the MMIO mapper using the kernel's memory management system
+    XhciMmioMapper::new()
+}
+
+/// Initialize a specific xHCI controller
+fn init_xhci_controller(controller: &pci::UsbController) -> Result<(), &'static str> {
+    kprintln!("      → Initializing xHCI controller");
+    kprintln!("      → PCI Location: {:02x}:{:02x}.{}",
+             controller.bus, controller.device, controller.function);
+    kprintln!("      → Device: {} {}",
+             controller.vendor_name, controller.device_name);
+
+    // Check if we have a valid BAR0 address
+    let (mmio_base, mmio_size) = match (controller.bar0_addr, controller.bar0_size) {
+        (Some(addr), Some(size)) => {
+            kprintln!("      → BAR0: {:#x} (size: {:#x})", addr, size);
+            (addr, size)
+        },
+        _ => {
+            kprintln!("      → No valid BAR0 found, cannot initialize");
+            return Err("No valid MMIO BAR found");
+        }
+    };
+
+    // Validate the MMIO address
+    if mmio_base == 0 {
+        return Err("Invalid MMIO base address");
+    }
+
+    if mmio_size < 0x1000 {
+        return Err("MMIO region too small for xHCI controller");
+    }
+
+    kprintln!("      → Requesting kernel memory manager for MMIO mapping");
+
+    // Get the kernel memory manager
+    let memory_manager = match get_kernel_memory_manager() {
+        Ok(manager) => manager,
+        Err(e) => {
+            kprintln!("      → Memory management not ready: {}", e);
+            kprintln!("      → This is expected in early development");
+            kprintln!("      → Controller detected and ready for future initialization");
+            return Ok(());
+        }
+    };
+
+    kprintln!("      → Creating USB host driver with real MMIO mapping");
+
+    // Create the USB host driver with proper memory mapping
+    match UsbHostDriver::new(mmio_base as usize, memory_manager) {
+        Ok(_driver) => {
+            kprintln!("      ✓ xHCI controller initialized successfully");
+            kprintln!("      → MMIO region mapped and accessible");
+            kprintln!("      → Controller ready for device enumeration");
+            Ok(())
+        },
+        Err(e) => {
+            kprintln!("      ✗ Failed to initialize USB host driver: {:?}", e);
+            Err("USB driver initialization failed")
+        }
+    }
+}
+
+/// Initialize USB controllers found via PCI enumeration
+fn init_usb_controllers() {
+    kprintln!("Scanning for USB controllers...");
+    let mut pci = unsafe { PciAccess::new_pci() };
+    let busses = pci.known_buses();
+    let mut usb_controllers_found = 0;
+
+    for bus in busses {
+        let mut specific_bus = pci.bus(bus);
+        for device_num in 0..32 {
+            if let Some(mut device) = specific_bus.device(device_num) {
+                let functions = device.possible_functions();
+
+                for function in functions {
+                    if let Some(mut pci_fn) = device.function(function) {
+                        let class_code = pci_fn.class_code();
+                        let subclass = pci_fn.sub_class();
+                        let prog_if = pci_fn.prog_if();
+
+                        // USB controllers have class code 0x0C (Serial Bus Controller)
+                        // and subclass 0x03 (USB controller)
+                        if class_code == 0x0C && subclass == 0x03 {
+                            let vendor_id = pci_fn.vendor_id();
+                            let device_id = pci_fn.device_id();
+
+                            kprintln!("Found USB controller: Bus {}, Function {}", bus, function);
+                            kprintln!("  Vendor: {:#06x}, Device: {:#06x}", vendor_id, device_id);
+                            kprintln!(
+                                "  Class: {:#04x}, Subclass: {:#04x}, Prog IF: {:#04x}",
+                                class_code,
+                                subclass,
+                                prog_if
+                            );
+
+                            // Check if this is an xHCI controller (prog_if 0x30)
+                            if prog_if == 0x30 {
+                                kprintln!("  Type: xHCI (USB 3.0) controller");
+
+                                // Get BAR0 for MMIO base address
+                                // Note: BAR access method depends on ez_pci crate API
+                                // For now, we'll use a placeholder address
+                                //let _mmio_base = 0xFE000000; // Placeholder MMIO base
+                                // For now, we'll just log the USB controller discovery
+                                // Full USB initialization requires async runtime setup
+                                kprintln!("  USB controller found - initialization deferred");
+                                kprintln!("  Note: USB initialization will be added in future kernel updates");
+                                usb_controllers_found += 1;
+                            } else if prog_if == 0x20 {
+                                kprintln!("  Type: EHCI (USB 2.0) controller - not supported yet");
+                            } else if prog_if == 0x10 {
+                                kprintln!("  Type: OHCI (USB 1.1) controller - not supported yet");
+                            } else if prog_if == 0x00 {
+                                kprintln!("  Type: UHCI (USB 1.1) controller - not supported yet");
+                            } else {
+                                kprintln!(
+                                    "  Type: Unknown USB controller (prog_if: {:#04x})",
+                                    prog_if
+                                );
+                            }
+                        }
+                    }
+                }
+            };
+
+            kprintln!("  {:02x}:{:02x}.{} {} - {} {} [{:#06x}:{:#06x}]",
+                     controller.bus, controller.device, controller.function,
+                     type_str, controller.vendor_name, controller.device_name,
+                     controller.vendor_id, controller.device_id);
+
+            // Initialize supported controllers
+            match &controller.controller_type {
+                UsbControllerType::XHCI => {
+                    kprintln!("    → Initializing xHCI controller (USB 3.0)");
+                    match init_xhci_controller(controller) {
+                        Ok(()) => kprintln!("    ✓ xHCI controller initialized successfully"),
+                        Err(e) => kprintln!("    ✗ xHCI initialization failed: {:?}", e),
+                    }
+                },
+                UsbControllerType::EHCI => {
+                    kprintln!("    → EHCI support planned for future release");
+                },
+                UsbControllerType::OHCI => {
+                    kprintln!("    → OHCI support planned for future release");
+                },
+                UsbControllerType::UHCI => {
+                    kprintln!("    → UHCI support planned for future release");
+                },
+                UsbControllerType::Unknown(_) => {}
+            }
+        }
+    }
+}
+
+/// Kernel panic handler
+///
+/// Disables interrupts immediately and attempts to render a BSOD using the
+/// framebuffer renderer if available. If no framebuffer renderer exists the
+/// handler falls back to a VGA-style blue screen. The handler never returns
+/// — it halts the machine after rendering diagnostics.
+#[panic_handler]
+fn panic_handler(info: &PanicInfo) -> ! {
+    // Disable interrupts to avoid re-entrancy while rendering the panic
+    // screen.
+    x86_64::instructions::interrupts::disable();
+
+    // Try to render a framebuffer BSOD, otherwise use VGA fallback. The
+    // global renderer is an Option in `scrolling_text` so we check it
+    // unsafely here (same behavior as before).
+    unsafe {
+        if let Some(ref mut renderer) = scrolling_text::GLOBAL_RENDERER {
+            crate::utils::bsod::render_framebuffer_bsod(renderer, info);
+        } else {
+            crate::utils::bsod::render_vga_bsod(info);
+        }
+    }
+
+    crate::utils::system::halt_system();
+}
+
+/// Custom test runner required by `#![test_runner]`.
+///
+/// Executes each test function provided by the test harness. Kept intentionally
+/// tiny: real test reporting is handled by the test framework and logging
+/// done elsewhere.
+pub fn test_runner(tests: &[&dyn Fn()]) {
+    for test in tests {
+        test();
+    }
+}